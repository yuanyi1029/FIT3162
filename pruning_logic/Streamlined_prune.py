import argparse
import json
from PIL import Image
from tqdm import tqdm
import copy
import math
import numpy as np
import os
import random
import torch
import torchvision.transforms as transforms
from torchvision import datasets, transforms
from torch.utils.data import DataLoader, Subset, random_split
import torch.optim as optim
import pandas as pd 
from torch import nn
from mcunet.tinynas.search.accuracy_predictor import (
    AccuracyDataset,
    MCUNetArchEncoder,
)

from mcunet.tinynas.elastic_nn.networks.ofa_mcunets import OFAMCUNets
from mcunet.utils.mcunet_eval_helper import calib_bn, validate
from mcunet.utils.arch_visualization_helper import draw_arch
from mcunet.utils.pytorch_utils import count_peak_activation_size, count_net_flops, count_parameters
from mcunet.utils.pytorch_modules import SEModule as SEClass 

from mcunet.tinynas.nn.networks.mcunets import MobileInvertedResidualBlock


from matplotlib import pyplot as plt
import warnings
warnings.filterwarnings('ignore')

#For Nvidia GPU 
#device = 'cuda:01'

#for m1 macbook
device = torch.device("mps" if torch.backends.mps.is_available() else "cpu")

print(device)

#import from Pruning module 
from .Pruning_definitions import (
    analyze_model,  
    evaluate, 
    build_val_data_loader, 
    get_model_size,
    plot_weight_distribution,
    sensitivity_scan,
    plot_sensitivity_scan,
    apply_conv2d_sorting,
    uniform_channel_prune,
    col_based_prune_reduction,
    Pruner,
    AnalyticalEfficiencyPredictor,
    test_model_finetune,
    freeze_layers,
    prune_mb_inverted_block,
    finetune_model,
    run_distillation
)

#Prepare Grayscale Data Loading


def prepare_dataloaders(data_dir, image_size=96, batch_size=32, seed=42):
    # --- Transforms ---
    train_transform = transforms.Compose([
        transforms.Resize((image_size, image_size)),
        transforms.Grayscale(1),
        transforms.RandomHorizontalFlip(),
        transforms.RandomRotation(10),
        transforms.ToTensor(),
        transforms.Normalize(mean=[0.5], std=[0.5])
    ])
    eval_transform = transforms.Compose([
        transforms.Resize((image_size, image_size)),
        transforms.Grayscale(1),
        transforms.ToTensor(),
        transforms.Normalize(mean=[0.5], std=[0.5])
    ])

    # --- Datasets ---
    full_dataset_train = datasets.ImageFolder(data_dir, transform=train_transform)
    full_dataset_eval = datasets.ImageFolder(data_dir, transform=eval_transform)

    total_len = len(full_dataset_train)
    train_size = int(0.7 * total_len)
    val_size = int(0.1 * total_len)
    test_size = total_len - train_size - val_size

    generator = torch.Generator().manual_seed(seed)
    train_idx, val_idx, test_idx = random_split(range(total_len), [train_size, val_size, test_size], generator=generator)

    train_data = Subset(full_dataset_train, train_idx)
    val_data = Subset(full_dataset_eval, val_idx)
    test_data = Subset(full_dataset_eval, test_idx)

    train_loader = DataLoader(train_data, batch_size=batch_size, shuffle=True, num_workers=2, pin_memory=True)
    val_loader = DataLoader(val_data, batch_size=batch_size, shuffle=False, num_workers=2)
    test_loader = DataLoader(test_data, batch_size=batch_size, shuffle=False, num_workers=2)

    return train_loader, val_loader, test_loader


# Create data loaders
train_loader, val_loader, test_loader = prepare_dataloaders("person_detection_validation")


def prune_multiple_blocks(model, target_blocks_dict, fine_tune_epochs=0):
    pruned_block_model = copy.deepcopy(model)
 
    block_class = MobileInvertedResidualBlock #residual block class 
    se_class = SEClass     
    
    for target_path, pruning_ratio in target_blocks_dict.items():
        print(f"Pruning Block: {target_path}")

        #Prune
        pruned_block_model = prune_mb_inverted_block(
            model=pruned_block_model,
            target_conv_path=target_path,
            prune_ratio=pruning_ratio,
            MobileInvertedBlockClass=block_class,
            SqueezeExcitationModuleType=se_class,
            verbose=True
        )

        #Finetune only if block was pruned (ratio>0) and fine_tune_epochs>0
        if fine_tune_epochs > 0 and pruning_ratio>0:
            pruned_block_model = finetune_model(
                model=pruned_block_model,
                train_loader=train_loader,
                val_loader=val_loader,
                device=device,
                num_epochs = fine_tune_epochs
            )
        

    return pruned_block_model



#Sort model channels 

def uniform_prune_and_depthwise_collapse(model, ratio): 
    model_to_prune = copy.deepcopy(model)
    
    model_to_prune = uniform_channel_prune(
        model=model_to_prune,
        prune_ratio=ratio,
        SqueezeExcitationModuleType=SEClass, 
        verbose=True
    )
    
    #Need to prune the final classifier layer to align with the number of output channels of the last conv layer 
    LAYER_TO_PRUNE = ['classifier.linear.weight']
    sparsity_config_conv = {
            'classifier.linear.weight': ratio, 
        }
    
    conv_pruner = Pruner(model_to_prune, sparsity_config_conv, mode='col-based')
    conv_pruner.apply(model_to_prune)
    
    model_to_prune = col_based_prune_reduction(model_to_prune, LAYER_TO_PRUNE)
    return model_to_prune 


def test_model(model, device):
    sample_test = []
    for i, batch in enumerate(test_loader):
        if i >= 2:
            break
        sample_test.append(batch)
    return evaluate(model,sample_test, device, verbose=True)


def main_pruning_loop(model, block_level_dict, uniform_pruning_ratio, block_fine_tune_epochs, type):
    
    pruned_model = model 
    #Block level pruning parameters 
    if type in ["BOTH", "BLOCK"]: 
        #fine_tune_epochs controls how many times to finetune between the pruning of each block
<<<<<<< HEAD
        pruned_model = prune_multiple_blocks(pruned_model, block_level_dict, block_fine_tune_epochs)
=======
        pruned_model = prune_multiple_blocks(pruned_model, block_level_dict, fine_tune_epochs)
>>>>>>> 20e57ab7

    if type in ["BOTH", "UNIFORM"]:
        pruned_model = uniform_prune_and_depthwise_collapse(pruned_model, uniform_pruning_ratio)

    return pruned_model


def main_finetune_model(model, epochs, device):
    finetune_model(model, train_loader, val_loader, device, lr=1e-4, weight_decay=3e-5, num_epochs=epochs,patience=epochs)

<<<<<<< HEAD
def knowledge_distillation_prune(teacher_model, student_model, num_epochs, device):
    return  run_distillation(teacher_model, student_model, train_loader, num_epochs, device)
=======

>>>>>>> 20e57ab7
<|MERGE_RESOLUTION|>--- conflicted
+++ resolved
@@ -182,11 +182,8 @@
     #Block level pruning parameters 
     if type in ["BOTH", "BLOCK"]: 
         #fine_tune_epochs controls how many times to finetune between the pruning of each block
-<<<<<<< HEAD
         pruned_model = prune_multiple_blocks(pruned_model, block_level_dict, block_fine_tune_epochs)
-=======
-        pruned_model = prune_multiple_blocks(pruned_model, block_level_dict, fine_tune_epochs)
->>>>>>> 20e57ab7
+
 
     if type in ["BOTH", "UNIFORM"]:
         pruned_model = uniform_prune_and_depthwise_collapse(pruned_model, uniform_pruning_ratio)
@@ -197,9 +194,5 @@
 def main_finetune_model(model, epochs, device):
     finetune_model(model, train_loader, val_loader, device, lr=1e-4, weight_decay=3e-5, num_epochs=epochs,patience=epochs)
 
-<<<<<<< HEAD
 def knowledge_distillation_prune(teacher_model, student_model, num_epochs, device):
-    return  run_distillation(teacher_model, student_model, train_loader, num_epochs, device)
-=======
-
->>>>>>> 20e57ab7
+    return  run_distillation(teacher_model, student_model, train_loader, num_epochs, device)